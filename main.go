package main

import (
	"context"
	"crypto/rand"
	"encoding/hex"
	"encoding/json"
	"flag"
	"log"
	"strconv"
	"time"

	"fmt"
	"os"

	"github.com/libp2p/go-libp2p"
	dht "github.com/libp2p/go-libp2p-kad-dht"
	pubsub "github.com/libp2p/go-libp2p-pubsub"
	"github.com/libp2p/go-libp2p/core/crypto"
	"github.com/libp2p/go-libp2p/core/host"
	"github.com/libp2p/go-libp2p/core/peer"
	"github.com/libp2p/go-libp2p/p2p/discovery/routing"
	"github.com/libp2p/go-libp2p/p2p/discovery/util"
	"github.com/libp2p/go-libp2p/p2p/net/connmgr"
	"github.com/multiformats/go-multiaddr"
	"github.com/powerloom/snapshot-sequencer-validator/pkgs/gossipconfig"
)

// P2PSnapshotSubmission represents the data structure for snapshot submissions
// sent over the P2P network by the collector.
type P2PSnapshotSubmission struct {
	EpochID       uint64          `json:"epoch_id"`
	Submissions   []interface{}   `json:"submissions"` // Using interface{} for flexibility
	SnapshotterID string          `json:"snapshotter_id"`
	Signature     []byte          `json:"signature"`
}

func setupDHT(ctx context.Context, h host.Host, bootstrapPeers []multiaddr.Multiaddr) (*dht.IpfsDHT, error) {
	// Create DHT in client mode (not a bootstrap node)
	kademliaDHT, err := dht.New(ctx, h, dht.Mode(dht.ModeClient))
	if err != nil {
		return nil, err
	}

	if err = kademliaDHT.Bootstrap(ctx); err != nil {
		return nil, err
	}

	// Connect to bootstrap peers
	for _, peerAddr := range bootstrapPeers {
		peerinfo, err := peer.AddrInfoFromP2pAddr(peerAddr)
		if err != nil {
			log.Printf("Failed to parse bootstrap peer address: %v", err)
			continue
		}
		if err := h.Connect(ctx, *peerinfo); err != nil {
			log.Printf("Failed to connect to bootstrap peer %s: %v", peerinfo.ID, err)
		} else {
			log.Printf("Successfully connected to bootstrap peer: %s", peerAddr)
		}
	}

	return kademliaDHT, nil
}

func discoverPeers(ctx context.Context, h host.Host, routingDiscovery *routing.RoutingDiscovery, rendezvous string) {
	log.Printf("Starting peer discovery for rendezvous: %s", rendezvous)
	
	// Advertise on the rendezvous point
	util.Advertise(ctx, routingDiscovery, rendezvous)
	log.Printf("Successfully advertised on rendezvous: %s", rendezvous)

	// Continuously discover peers
	go func() {
		for {
			log.Printf("Searching for peers on rendezvous: %s", rendezvous)
			peerChan, err := routingDiscovery.FindPeers(ctx, rendezvous)
			if err != nil {
				log.Printf("Error discovering peers: %v", err)
				time.Sleep(10 * time.Second)
				continue
			}

			for p := range peerChan {
				if p.ID == h.ID() {
					continue
				}
				if h.Network().Connectedness(p.ID) != 2 { // Not connected
					log.Printf("Found peer through discovery: %s", p.ID)
					if err := h.Connect(ctx, p); err != nil {
						log.Printf("Failed to connect to discovered peer %s: %v", p.ID, err)
					} else {
						log.Printf("Connected to discovered peer: %s", p.ID)
					}
				}
			}
			time.Sleep(30 * time.Second) // Wait before next discovery round
		}
	}()
}

// getEnvAsInt gets an environment variable as an integer with a default value
func getEnvAsInt(key string, defaultValue int) int {
	val := os.Getenv(key)
	if val == "" {
		return defaultValue
	}
	intVal, err := strconv.Atoi(val)
	if err != nil {
		log.Printf("Invalid value for %s: %s, using default: %d", key, val, defaultValue)
		return defaultValue
	}
	return intVal
}

func main() {
	// Command line flags with env var fallbacks
	privateKeyHex := flag.String("privateKey", os.Getenv("PRIVATE_KEY"), "Hex-encoded private key")
	topicName := flag.String("topic", os.Getenv("TOPIC"), "Gossipsub topic to subscribe/publish to")
	publishMsg := flag.String("publish", os.Getenv("PUBLISH_MSG"), "Message to publish")
	listPeers := flag.Bool("listPeers", os.Getenv("LIST_PEERS") == "true", "List peers in the topic")
	listenPort := flag.Int("listenPort", 8001, "Port to listen on (default: 8001)")
	publicIP := flag.String("publicIP", os.Getenv("PUBLIC_IP"), "Public IP to advertise")
	rendezvousString := flag.String("rendezvous", "powerloom-snapshot-sequencer-network", "Rendezvous string for peer discovery")
	flag.Parse()
	
	// Override with env vars if set
	if envPort := os.Getenv("LISTEN_PORT"); envPort != "" {
		if port, err := fmt.Sscanf(envPort, "%d", listenPort); err == nil && port == 1 {
			// Port successfully parsed
		}
	}
	if envRendezvous := os.Getenv("RENDEZVOUS_POINT"); envRendezvous != "" {
		*rendezvousString = envRendezvous
	}
	
	// Check MODE env var for auto-configuration
	mode := os.Getenv("MODE")
	publishInterval := 30 // default 30 seconds
	if envInterval := os.Getenv("PUBLISH_INTERVAL"); envInterval != "" {
		if interval, err := fmt.Sscanf(envInterval, "%d", &publishInterval); err == nil && interval == 1 {
			// Interval successfully parsed
		}
	}
	
	// Auto-configure based on MODE
	switch mode {
	case "PUBLISHER":
		if *topicName == "" {
			*topicName = "/powerloom/snapshot-submissions/all"
		}
		if *publishMsg == "" {
			*publishMsg = "auto-test-message"
		}
		*listPeers = true // Also show peers in publisher mode
		log.Printf("Running in PUBLISHER mode: publish to=%s, interval=%ds", *topicName, publishInterval)
		log.Printf("Note: Will also monitor discovery topic /powerloom/snapshot-submissions/0")
	case "LISTENER":
		if *topicName == "" {
			*topicName = "/powerloom/snapshot-submissions/all"
		}
		*listPeers = true
		*publishMsg = "" // Don't publish in listener mode
		log.Printf("Running in LISTENER mode: primary topic=%s", *topicName)
		log.Printf("Note: Will also monitor discovery topic /powerloom/snapshot-submissions/0")
	case "DISCOVERY":
		if *topicName == "" {
			*topicName = "/powerloom/snapshot-submissions/0"
		}
		*listPeers = true
		log.Printf("Running in DISCOVERY mode: topic=%s", *topicName)
	default:
		// Use flags as provided
		log.Printf("Running with custom configuration")
	}

	// Initialize logger
	initLogger()

	ctx := context.Background()

	// Configure connection manager for testing/debugging
	connLowWater := getEnvAsInt("CONN_MANAGER_LOW_WATER", 20)
	connHighWater := getEnvAsInt("CONN_MANAGER_HIGH_WATER", 100)
	connMgr, err := connmgr.NewConnManager(
		connLowWater,
		connHighWater,
		connmgr.WithGracePeriod(time.Minute),
	)
	if err != nil {
		log.Fatalf("Failed to create connection manager: %v", err)
	}
	log.Printf("Connection manager configured: LowWater=%d, HighWater=%d (debugger mode)", connLowWater, connHighWater)

	var privKey crypto.PrivKey
	if *privateKeyHex == "" {
		privKey, _, err = crypto.GenerateEd25519Key(rand.Reader)
		if err != nil {
			log.Fatal(err)
		}
	} else {
		keyBytes, err := hex.DecodeString(*privateKeyHex)
		if err != nil {
			log.Fatal(err)
		}
		privKey, err = crypto.UnmarshalEd25519PrivateKey(keyBytes)
		if err != nil {
			log.Fatal(err)
		}
	}

	opts := []libp2p.Option{
		libp2p.Identity(privKey),
		libp2p.ListenAddrStrings(fmt.Sprintf("/ip4/0.0.0.0/tcp/%d", *listenPort)),
		libp2p.EnableRelay(),
		libp2p.ConnectionManager(connMgr),
	}

	if *publicIP != "" {
		publicAddr, err := multiaddr.NewMultiaddr(fmt.Sprintf("/ip4/%s/tcp/%d", *publicIP, *listenPort))
		if err != nil {
			log.Printf("Failed to create public multiaddr: %v", err)
		} else {
			opts = append(opts, libp2p.AddrsFactory(func(addrs []multiaddr.Multiaddr) []multiaddr.Multiaddr {
				return append(addrs, publicAddr)
			}))
		}
	}

	h, err := libp2p.New(opts...)
	if err != nil {
		log.Fatal(err)
	}
	defer h.Close()

	log.Printf("Host created with ID: %s", h.ID())

	// Parse bootstrap peers
	bootstrapPeer := os.Getenv("BOOTSTRAP_ADDR")
	if bootstrapPeer == "" {
		log.Fatal("BOOTSTRAP_ADDR environment variable is required")
	}

	bootstrapAddr, err := multiaddr.NewMultiaddr(bootstrapPeer)
	if err != nil {
		log.Fatal(err)
	}

	// Setup DHT
	kademliaDHT, err := setupDHT(ctx, h, []multiaddr.Multiaddr{bootstrapAddr})
	if err != nil {
		log.Fatal(err)
	}

	// Create routing discovery
	routingDiscovery := routing.NewRoutingDiscovery(kademliaDHT)

	// Start peer discovery on the rendezvous point
	discoverPeers(ctx, h, routingDiscovery, *rendezvousString)

	// If a topic is specified, also discover on that topic
	if *topicName != "" {
		discoverPeers(ctx, h, routingDiscovery, *topicName)
	}

	// Get standardized gossipsub parameters for snapshot submissions mesh
<<<<<<< HEAD
	gossipParams, peerScoreParams, peerScoreThresholds := gossipconfig.ConfigureSnapshotSubmissionsMesh(h.ID())
=======
	gossipParams, peerScoreParams, peerScoreThresholds, paramHash := gossipconfig.ConfigureSnapshotSubmissionsMesh(h.ID())
>>>>>>> 095a9e5b
	
	// Create gossipsub with standardized parameters
	ps, err := pubsub.NewGossipSub(
		ctx,
		h,
		pubsub.WithGossipSubParams(*gossipParams),
		pubsub.WithPeerScore(peerScoreParams, peerScoreThresholds),
		pubsub.WithDiscovery(routingDiscovery),
		pubsub.WithFloodPublish(true),
		pubsub.WithMessageSignaturePolicy(pubsub.StrictSign),
	)
	if err != nil {
		log.Fatal(err)
	}
	
<<<<<<< HEAD
=======
	log.Printf("🔑 Gossipsub parameter hash: %s (p2p-debugger %s mode)", paramHash, mode)
>>>>>>> 095a9e5b
	log.Printf("Initialized gossipsub with standardized snapshot submissions mesh parameters")

	if *topicName != "" {
		// Wait a bit for discovery to find peers
		log.Printf("Waiting for peer discovery...")
		time.Sleep(5 * time.Second)

		topic, err := ps.Join(*topicName)
		if err != nil {
			log.Fatal(err)
		}
		
		// In LISTENER or PUBLISHER mode, also join the discovery topic
		var discoveryTopic *pubsub.Topic
		if (mode == "LISTENER" || mode == "PUBLISHER") && *topicName != "/powerloom/snapshot-submissions/0" {
			discoveryTopic, err = ps.Join("/powerloom/snapshot-submissions/0")
			if err != nil {
				log.Printf("Warning: Failed to join discovery topic: %v", err)
			} else {
				log.Printf("Also joined discovery topic: /powerloom/snapshot-submissions/0")
				// Subscribe to discovery topic
				go func() {
					sub, err := discoveryTopic.Subscribe()
					if err != nil {
						log.Printf("Failed to subscribe to discovery topic: %v", err)
						return
					}
					for {
						msg, err := sub.Next(ctx)
						if err != nil {
							log.Printf("Error getting discovery topic message: %v", err)
							continue
						}
						// Skip our own messages
						if msg.GetFrom() == h.ID() {
							continue
						}
						log.Printf("[DISCOVERY] Received message from %s", msg.GetFrom())
						processMessage(msg.Data, "DISCOVERY")
					}
				}()
			}
		}

		if *listPeers {
			go func() {
				for {
					time.Sleep(5 * time.Second)
					// List peers in the topic mesh
					peers := ps.ListPeers(*topicName)
					log.Printf("Peers in topic %s: %v (count: %d)", *topicName, peers, len(peers))
					
					// In LISTENER or PUBLISHER mode, also show discovery topic peers
					if (mode == "LISTENER" || mode == "PUBLISHER") && *topicName != "/powerloom/snapshot-submissions/0" {
						discoveryPeers := ps.ListPeers("/powerloom/snapshot-submissions/0")
						log.Printf("Peers in discovery topic (joining room): %v (count: %d)", discoveryPeers, len(discoveryPeers))
					}
					
					// Also show total connected peers
					connectedPeers := h.Network().Peers()
					log.Printf("Total connected peers: %d", len(connectedPeers))
				}
			}()
		}

		if *publishMsg != "" {
			// Wait for mesh to form
			log.Printf("Waiting 10 seconds for mesh to form...")
			time.Sleep(10 * time.Second)
			
			// Publish messages at configured interval
			go func(interval int) {
				messageCount := 0
				log.Printf("Starting publisher loop with %d second interval", interval)
				for {
					messageCount++
					// Create a test message with incrementing data
					testMessage := fmt.Sprintf(`{
						"epochId": %d,
						"projectId": "test_project_%d",
						"snapshotCid": "QmTest%d%d",
						"timestamp": %d,
						"message": "%s",
						"testMessage": true,
						"messageNumber": %d
					}`, messageCount, messageCount, messageCount, time.Now().Unix(), time.Now().Unix(), *publishMsg, messageCount)
					
					if err := topic.Publish(ctx, []byte(testMessage)); err != nil {
						log.Printf("Failed to publish message #%d: %v", messageCount, err)
					} else {
						log.Printf("Published message #%d to topic %s", messageCount, *topicName)
						log.Printf("Message content: %s", testMessage)
					}
					
					// Every 3rd message, also publish to discovery topic if available
					if messageCount%3 == 0 && discoveryTopic != nil && mode == "PUBLISHER" {
						discoveryMessage := fmt.Sprintf(`{
							"type": "presence",
							"peerId": "%s",
							"timestamp": %d,
							"message": "Publisher active in joining room"
						}`, h.ID(), time.Now().Unix())
						
						if err := discoveryTopic.Publish(ctx, []byte(discoveryMessage)); err != nil {
							log.Printf("Failed to publish presence to discovery topic: %v", err)
						} else {
							log.Printf("[DISCOVERY] Published presence message to epoch 0")
						}
					}
					
					// Also show current peer count
					peers := ps.ListPeers(*topicName)
					log.Printf("Current peers in topic mesh: %d", len(peers))
					
					// Wait configured interval before next publish
					time.Sleep(time.Duration(interval) * time.Second)
				}
			}(publishInterval)
		} else {
			sub, err := topic.Subscribe()
			if err != nil {
				log.Fatal(err)
			}
			log.Printf("Subscribed to topic: %s", *topicName)
			
			// Handle incoming messages
			go func() {
				for {
					msg, err := sub.Next(ctx)
					if err != nil {
						log.Printf("Error getting next message: %v", err)
						continue
					}
					// Skip our own messages
					if msg.GetFrom() == h.ID() {
						continue
					}
					log.Printf("Received message from %s", msg.GetFrom())
					processMessage(msg.Data, "MAIN")
				}
			}()
		}
	}

	select {}
}

func processMessage(data []byte, source string) {
	// First try to unmarshal as P2PSnapshotSubmission
	var p2pSubmission P2PSnapshotSubmission
	err := json.Unmarshal(data, &p2pSubmission)
	if err == nil && p2pSubmission.SnapshotterID != "" {
		// Successfully unmarshalled as P2P submission
		log.Printf("[%s] P2P Submission from snapshotter %s:", source, p2pSubmission.SnapshotterID)
		log.Printf("  Epoch ID: %d", p2pSubmission.EpochID)
		log.Printf("  Number of submissions: %d", len(p2pSubmission.Submissions))
		if len(p2pSubmission.Submissions) > 0 {
			// Try to pretty print first submission
			if submissionBytes, err := json.MarshalIndent(p2pSubmission.Submissions[0], "  ", "  "); err == nil {
				log.Printf("  First submission: %s", string(submissionBytes))
			}
		}
	} else {
		// Try to parse as regular JSON
		var genericMsg map[string]interface{}
		if err := json.Unmarshal(data, &genericMsg); err == nil {
			if prettyJSON, err := json.MarshalIndent(genericMsg, "  ", "  "); err == nil {
				log.Printf("[%s] JSON message:\n%s", source, string(prettyJSON))
			} else {
				log.Printf("[%s] Message: %s", source, string(data))
			}
		} else {
			// Not JSON, print as raw string
			log.Printf("[%s] Raw message: %s", source, string(data))
		}
	}
}<|MERGE_RESOLUTION|>--- conflicted
+++ resolved
@@ -264,11 +264,7 @@
 	}
 
 	// Get standardized gossipsub parameters for snapshot submissions mesh
-<<<<<<< HEAD
-	gossipParams, peerScoreParams, peerScoreThresholds := gossipconfig.ConfigureSnapshotSubmissionsMesh(h.ID())
-=======
 	gossipParams, peerScoreParams, peerScoreThresholds, paramHash := gossipconfig.ConfigureSnapshotSubmissionsMesh(h.ID())
->>>>>>> 095a9e5b
 	
 	// Create gossipsub with standardized parameters
 	ps, err := pubsub.NewGossipSub(
@@ -284,10 +280,7 @@
 		log.Fatal(err)
 	}
 	
-<<<<<<< HEAD
-=======
 	log.Printf("🔑 Gossipsub parameter hash: %s (p2p-debugger %s mode)", paramHash, mode)
->>>>>>> 095a9e5b
 	log.Printf("Initialized gossipsub with standardized snapshot submissions mesh parameters")
 
 	if *topicName != "" {
