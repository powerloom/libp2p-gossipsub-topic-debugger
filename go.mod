module p2p-debugger

go 1.24.5

require (
	github.com/libp2p/go-libp2p v0.43.0
	github.com/libp2p/go-libp2p-kad-dht v0.34.0
	github.com/libp2p/go-libp2p-pubsub v0.14.2
	github.com/multiformats/go-multiaddr v0.16.1
<<<<<<< HEAD
	github.com/powerloom/snapshot-sequencer-validator v0.0.0-20250829130620-9c5aacc89931
=======
	github.com/powerloom/snapshot-sequencer-validator v0.0.0-20250901113836-e70d23e8c3cd
>>>>>>> 095a9e5b
)

require (
	github.com/benbjohnson/clock v1.3.5 // indirect
	github.com/beorn7/perks v1.0.1 // indirect
	github.com/cespare/xxhash/v2 v2.3.0 // indirect
	github.com/davidlazar/go-crypto v0.0.0-20200604182044-b73af7476f6c // indirect
	github.com/decred/dcrd/dcrec/secp256k1/v4 v4.4.0 // indirect
	github.com/filecoin-project/go-clock v0.1.0 // indirect
	github.com/flynn/noise v1.1.0 // indirect
	github.com/francoispqt/gojay v1.2.13 // indirect
	github.com/go-logr/logr v1.4.3 // indirect
	github.com/go-logr/stdr v1.2.2 // indirect
	github.com/gogo/protobuf v1.3.2 // indirect
	github.com/google/gopacket v1.1.19 // indirect
	github.com/google/uuid v1.6.0 // indirect
	github.com/gorilla/websocket v1.5.3 // indirect
	github.com/hashicorp/golang-lru v1.0.2 // indirect
	github.com/hashicorp/golang-lru/v2 v2.0.7 // indirect
	github.com/huin/goupnp v1.3.0 // indirect
<<<<<<< HEAD
	github.com/ipfs/boxo v0.34.0 // indirect
	github.com/ipfs/go-cid v0.5.0 // indirect
	github.com/ipfs/go-datastore v0.8.3 // indirect
	github.com/ipfs/go-log/v2 v2.8.1 // indirect
=======
	github.com/ipfs/boxo v0.33.1 // indirect
	github.com/ipfs/go-cid v0.5.0 // indirect
	github.com/ipfs/go-datastore v0.8.2 // indirect
	github.com/ipfs/go-log/v2 v2.8.0 // indirect
>>>>>>> 095a9e5b
	github.com/ipld/go-ipld-prime v0.21.0 // indirect
	github.com/jackpal/go-nat-pmp v1.0.2 // indirect
	github.com/jbenet/go-temp-err-catcher v0.1.0 // indirect
	github.com/klauspost/compress v1.18.0 // indirect
	github.com/klauspost/cpuid/v2 v2.3.0 // indirect
	github.com/koron/go-ssdp v0.0.6 // indirect
	github.com/libp2p/go-buffer-pool v0.1.0 // indirect
	github.com/libp2p/go-cidranger v1.1.0 // indirect
	github.com/libp2p/go-flow-metrics v0.3.0 // indirect
	github.com/libp2p/go-libp2p-asn-util v0.4.1 // indirect
	github.com/libp2p/go-libp2p-kbucket v0.8.0 // indirect
	github.com/libp2p/go-libp2p-record v0.3.1 // indirect
	github.com/libp2p/go-libp2p-routing-helpers v0.7.5 // indirect
	github.com/libp2p/go-msgio v0.3.0 // indirect
	github.com/libp2p/go-netroute v0.2.2 // indirect
	github.com/libp2p/go-reuseport v0.4.0 // indirect
	github.com/libp2p/go-yamux/v5 v5.1.0 // indirect
	github.com/marten-seemann/tcp v0.0.0-20210406111302-dfbc87cc63fd // indirect
	github.com/mattn/go-isatty v0.0.20 // indirect
	github.com/miekg/dns v1.1.68 // indirect
	github.com/mikioh/tcpinfo v0.0.0-20190314235526-30a79bb1804b // indirect
	github.com/mikioh/tcpopt v0.0.0-20190314235656-172688c1accc // indirect
	github.com/minio/sha256-simd v1.0.1 // indirect
	github.com/mr-tron/base58 v1.2.0 // indirect
	github.com/multiformats/go-base32 v0.1.0 // indirect
	github.com/multiformats/go-base36 v0.2.0 // indirect
	github.com/multiformats/go-multiaddr-dns v0.4.1 // indirect
	github.com/multiformats/go-multiaddr-fmt v0.1.0 // indirect
	github.com/multiformats/go-multibase v0.2.0 // indirect
	github.com/multiformats/go-multicodec v0.9.2 // indirect
	github.com/multiformats/go-multihash v0.2.3 // indirect
	github.com/multiformats/go-multistream v0.6.1 // indirect
	github.com/multiformats/go-varint v0.1.0 // indirect
	github.com/munnerz/goautoneg v0.0.0-20191010083416-a7dc8b61c822 // indirect
	github.com/pbnjay/memory v0.0.0-20210728143218-7b4eea64cf58 // indirect
	github.com/pion/datachannel v1.5.10 // indirect
	github.com/pion/dtls/v2 v2.2.12 // indirect
	github.com/pion/dtls/v3 v3.0.7 // indirect
	github.com/pion/ice/v4 v4.0.10 // indirect
	github.com/pion/interceptor v0.1.40 // indirect
	github.com/pion/logging v0.2.4 // indirect
	github.com/pion/mdns/v2 v2.0.7 // indirect
	github.com/pion/randutil v0.1.0 // indirect
	github.com/pion/rtcp v1.2.15 // indirect
	github.com/pion/rtp v1.8.21 // indirect
	github.com/pion/sctp v1.8.39 // indirect
	github.com/pion/sdp/v3 v3.0.15 // indirect
	github.com/pion/srtp/v3 v3.0.7 // indirect
	github.com/pion/stun v0.6.1 // indirect
	github.com/pion/stun/v3 v3.0.0 // indirect
	github.com/pion/transport/v2 v2.2.10 // indirect
	github.com/pion/transport/v3 v3.0.7 // indirect
	github.com/pion/turn/v4 v4.1.1 // indirect
	github.com/pion/webrtc/v4 v4.1.4 // indirect
	github.com/polydawn/refmt v0.89.0 // indirect
	github.com/prometheus/client_golang v1.23.0 // indirect
	github.com/prometheus/client_model v0.6.2 // indirect
	github.com/prometheus/common v0.65.0 // indirect
	github.com/prometheus/procfs v0.17.0 // indirect
	github.com/quic-go/qpack v0.5.1 // indirect
	github.com/quic-go/quic-go v0.54.0 // indirect
	github.com/quic-go/webtransport-go v0.9.0 // indirect
	github.com/spaolacci/murmur3 v1.1.0 // indirect
	github.com/whyrusleeping/go-keyspace v0.0.0-20160322163242-5b898ac5add1 // indirect
	github.com/wlynxg/anet v0.0.5 // indirect
	go.opentelemetry.io/auto/sdk v1.1.0 // indirect
	go.opentelemetry.io/otel v1.37.0 // indirect
	go.opentelemetry.io/otel/metric v1.37.0 // indirect
	go.opentelemetry.io/otel/trace v1.37.0 // indirect
	go.uber.org/dig v1.19.0 // indirect
	go.uber.org/fx v1.24.0 // indirect
	go.uber.org/mock v0.6.0 // indirect
	go.uber.org/multierr v1.11.0 // indirect
	go.uber.org/zap v1.27.0 // indirect
	golang.org/x/crypto v0.41.0 // indirect
<<<<<<< HEAD
	golang.org/x/exp v0.0.0-20250819193227-8b4c13bb791b // indirect
=======
	golang.org/x/exp v0.0.0-20250811191247-51f88131bc50 // indirect
>>>>>>> 095a9e5b
	golang.org/x/mod v0.27.0 // indirect
	golang.org/x/net v0.43.0 // indirect
	golang.org/x/sync v0.16.0 // indirect
	golang.org/x/sys v0.35.0 // indirect
	golang.org/x/text v0.28.0 // indirect
	golang.org/x/time v0.12.0 // indirect
	golang.org/x/tools v0.36.0 // indirect
	gonum.org/v1/gonum v0.16.0 // indirect
<<<<<<< HEAD
	google.golang.org/protobuf v1.36.8 // indirect
=======
	google.golang.org/protobuf v1.36.7 // indirect
>>>>>>> 095a9e5b
	lukechampine.com/blake3 v1.4.1 // indirect
)<|MERGE_RESOLUTION|>--- conflicted
+++ resolved
@@ -7,11 +7,7 @@
 	github.com/libp2p/go-libp2p-kad-dht v0.34.0
 	github.com/libp2p/go-libp2p-pubsub v0.14.2
 	github.com/multiformats/go-multiaddr v0.16.1
-<<<<<<< HEAD
-	github.com/powerloom/snapshot-sequencer-validator v0.0.0-20250829130620-9c5aacc89931
-=======
 	github.com/powerloom/snapshot-sequencer-validator v0.0.0-20250901113836-e70d23e8c3cd
->>>>>>> 095a9e5b
 )
 
 require (
@@ -32,17 +28,10 @@
 	github.com/hashicorp/golang-lru v1.0.2 // indirect
 	github.com/hashicorp/golang-lru/v2 v2.0.7 // indirect
 	github.com/huin/goupnp v1.3.0 // indirect
-<<<<<<< HEAD
 	github.com/ipfs/boxo v0.34.0 // indirect
 	github.com/ipfs/go-cid v0.5.0 // indirect
 	github.com/ipfs/go-datastore v0.8.3 // indirect
 	github.com/ipfs/go-log/v2 v2.8.1 // indirect
-=======
-	github.com/ipfs/boxo v0.33.1 // indirect
-	github.com/ipfs/go-cid v0.5.0 // indirect
-	github.com/ipfs/go-datastore v0.8.2 // indirect
-	github.com/ipfs/go-log/v2 v2.8.0 // indirect
->>>>>>> 095a9e5b
 	github.com/ipld/go-ipld-prime v0.21.0 // indirect
 	github.com/jackpal/go-nat-pmp v1.0.2 // indirect
 	github.com/jbenet/go-temp-err-catcher v0.1.0 // indirect
@@ -109,20 +98,16 @@
 	github.com/whyrusleeping/go-keyspace v0.0.0-20160322163242-5b898ac5add1 // indirect
 	github.com/wlynxg/anet v0.0.5 // indirect
 	go.opentelemetry.io/auto/sdk v1.1.0 // indirect
-	go.opentelemetry.io/otel v1.37.0 // indirect
-	go.opentelemetry.io/otel/metric v1.37.0 // indirect
-	go.opentelemetry.io/otel/trace v1.37.0 // indirect
+	go.opentelemetry.io/otel v1.38.0 // indirect
+	go.opentelemetry.io/otel/metric v1.38.0 // indirect
+	go.opentelemetry.io/otel/trace v1.38.0 // indirect
 	go.uber.org/dig v1.19.0 // indirect
 	go.uber.org/fx v1.24.0 // indirect
 	go.uber.org/mock v0.6.0 // indirect
 	go.uber.org/multierr v1.11.0 // indirect
 	go.uber.org/zap v1.27.0 // indirect
 	golang.org/x/crypto v0.41.0 // indirect
-<<<<<<< HEAD
 	golang.org/x/exp v0.0.0-20250819193227-8b4c13bb791b // indirect
-=======
-	golang.org/x/exp v0.0.0-20250811191247-51f88131bc50 // indirect
->>>>>>> 095a9e5b
 	golang.org/x/mod v0.27.0 // indirect
 	golang.org/x/net v0.43.0 // indirect
 	golang.org/x/sync v0.16.0 // indirect
@@ -131,10 +116,6 @@
 	golang.org/x/time v0.12.0 // indirect
 	golang.org/x/tools v0.36.0 // indirect
 	gonum.org/v1/gonum v0.16.0 // indirect
-<<<<<<< HEAD
 	google.golang.org/protobuf v1.36.8 // indirect
-=======
-	google.golang.org/protobuf v1.36.7 // indirect
->>>>>>> 095a9e5b
 	lukechampine.com/blake3 v1.4.1 // indirect
 )